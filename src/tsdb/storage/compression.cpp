--- conflicted
+++ resolved
@@ -46,27 +46,20 @@
     return result;
 }
 
-<<<<<<< HEAD
 std::vector<int64_t> SimpleTimestampCompressor::decompress(const std::vector<uint8_t>& data) {
     if (data.empty()) {
         return std::vector<int64_t>();
-=======
-        // Validate that data size is properly aligned
-        if (data.size() % sizeof(int64_t) != 0) {
-            // Return empty vector for invalid data instead of causing buffer overflow
-            return std::vector<int64_t>();
-        }
-
-        std::vector<int64_t> result;
-        size_t count = data.size() / sizeof(int64_t);
-        result.resize(count);
-        std::memcpy(result.data(), data.data(), data.size());
-        return result;
->>>>>>> 87437a46
+    }
+
+    // Validate that data size is properly aligned
+    if (data.size() % sizeof(int64_t) != 0) {
+        // Return empty vector for invalid data instead of causing buffer overflow
+        return std::vector<int64_t>();
     }
 
     std::vector<int64_t> result;
-    result.resize(data.size() / sizeof(int64_t));
+    size_t count = data.size() / sizeof(int64_t);
+    result.resize(count);
     std::memcpy(result.data(), data.data(), data.size());
     return result;
 }
@@ -88,27 +81,20 @@
     return result;
 }
 
-<<<<<<< HEAD
 std::vector<double> SimpleValueCompressor::decompress(const std::vector<uint8_t>& data) {
     if (data.empty()) {
         return std::vector<double>();
-=======
-        // Validate that data size is properly aligned
-        if (data.size() % sizeof(double) != 0) {
-            // Return empty vector for invalid data instead of causing buffer overflow
-            return std::vector<double>();
-        }
-
-        std::vector<double> result;
-        size_t count = data.size() / sizeof(double);
-        result.resize(count);
-        std::memcpy(result.data(), data.data(), data.size());
-        return result;
->>>>>>> 87437a46
+    }
+
+    // Validate that data size is properly aligned
+    if (data.size() % sizeof(double) != 0) {
+        // Return empty vector for invalid data instead of causing buffer overflow
+        return std::vector<double>();
     }
 
     std::vector<double> result;
-    result.resize(data.size() / sizeof(double));
+    size_t count = data.size() / sizeof(double);
+    result.resize(count);
     std::memcpy(result.data(), data.data(), data.size());
     return result;
 }
